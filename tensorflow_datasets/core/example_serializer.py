--- conflicted
+++ resolved
@@ -137,16 +137,9 @@
 def _item_to_np_array(item, dtype: tf.dtypes.DType, numpy_dtype: np.dtype,
                       shape: Shape) -> np.ndarray:
   """Single item to a np.array."""
-<<<<<<< HEAD
-  result = np.array(item, dtype=numpy_dtype)
+  result = np.asanyarray(item, dtype=numpy_dtype)
   utils.assert_shape_match(result.shape, shape)
   if utils.is_same_tf_dtype(dtype, tf.string) and not _is_string(item):
-=======
-  original_item = item
-  item = np.asanyarray(item, dtype=dtype.as_numpy_dtype)
-  utils.assert_shape_match(item.shape, shape)
-  if dtype == tf.string and not _is_string(original_item):
->>>>>>> f3771375
     raise ValueError(
         f"Unsupported value: {result}\nCould not convert to bytes list.")
   return result
@@ -159,29 +152,21 @@
       item,
       shape=tensor_info.shape,
       dtype=tensor_info.dtype,
-      numpy_dtype=tensor_info.numpy_dtype)
+      numpy_dtype=tensor_info.numpy_dtype,
+  )
 
   # Convert boolean to integer (tf.train.Example does not support bool)
   if utils.is_same_np_dtype(v.dtype, np.bool_):
     v = v.astype(int)
 
-<<<<<<< HEAD
-  v = v.flatten()  # Convert v into a 1-d array
+  vals = v.flat  # Convert v into a 1-d array (without extra copy)
   if utils.is_np_sub_dtype(v.dtype, np.integer):
-    return tf.train.Feature(int64_list=tf.train.Int64List(value=v))
+    return tf.train.Feature(int64_list=tf.train.Int64List(value=vals))
   elif utils.is_np_sub_dtype(v.dtype, np.floating):
-    return tf.train.Feature(float_list=tf.train.FloatList(value=v))
+    return tf.train.Feature(float_list=tf.train.FloatList(value=vals))
   elif utils.is_same_tf_dtype(tensor_info.dtype, tf.string):
-    v = [tf.compat.as_bytes(x) for x in v]
-=======
-  if np.issubdtype(v.dtype, np.integer):
-    return tf.train.Feature(int64_list=tf.train.Int64List(value=v.flat))
-  elif np.issubdtype(v.dtype, np.floating):
-    return tf.train.Feature(float_list=tf.train.FloatList(value=v.flat))
-  elif tensor_info.dtype == tf.string:
-    v = [tf.compat.as_bytes(x) for x in v.flat]
->>>>>>> f3771375
-    return tf.train.Feature(bytes_list=tf.train.BytesList(value=v))
+    vals = [tf.compat.as_bytes(x) for x in vals]
+    return tf.train.Feature(bytes_list=tf.train.BytesList(value=vals))
   else:
     raise ValueError(
         "Unsupported value: {}.\n"
