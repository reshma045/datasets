# coding=utf-8
# Copyright 2020 The TensorFlow Datasets Authors.
#
# Licensed under the Apache License, Version 2.0 (the "License");
# you may not use this file except in compliance with the License.
# You may obtain a copy of the License at
#
#     http://www.apache.org/licenses/LICENSE-2.0
#
# Unless required by applicable law or agreed to in writing, software
# distributed under the License is distributed on an "AS IS" BASIS,
# WITHOUT WARRANTIES OR CONDITIONS OF ANY KIND, either express or implied.
# See the License for the specific language governing permissions and
# limitations under the License.

# Lint as: python3
"""Tests for tensorflow_datasets.text.cnn_dailymail."""
<<<<<<< HEAD

from __future__ import absolute_import
from __future__ import division
from __future__ import print_function

=======
>>>>>>> 6a5154f7
import tempfile

from tensorflow_datasets import testing
import tensorflow_datasets.public_api as tfds
from tensorflow_datasets.summarization import cnn_dailymail

_STORY_FILE = b"""Some article.
This is some article text.

@highlight

highlight text

@highlight

Highlight two

@highlight

highlight Three
"""


class CnnDailymailTest(testing.DatasetBuilderTestCase):
  DATASET_CLASS = cnn_dailymail.CnnDailymail
  SPLITS = {'train': 3, 'validation': 2, 'test': 2}
  DL_EXTRACT_RESULT = {
      'cnn_stories': '',
      'dm_stories': '',
      'test_urls': 'all_test.txt',
      'train_urls': 'all_train.txt',
      'val_urls': 'all_val.txt'
  }

  def test_get_art_abs(self):
    with tempfile.NamedTemporaryFile(delete=True) as f:
      f.write(_STORY_FILE)
      f.flush()
      article, abstract = cnn_dailymail._get_art_abs(f.name,
                                                     tfds.core.Version('1.0.0'))
      self.assertEqual('Some article. This is some article text.', article)
      # This is a bit weird, but the original code at
      # https://github.com/abisee/cnn-dailymail/ adds space before period
      # for abstracts and we retain this behavior.
      self.assertEqual('highlight text . Highlight two . highlight Three .',
                       abstract)

      article, abstract = cnn_dailymail._get_art_abs(f.name,
                                                     tfds.core.Version('2.0.0'))
      self.assertEqual('highlight text .\nHighlight two .\nhighlight Three .',
                       abstract)


if __name__ == '__main__':
  testing.test_main()<|MERGE_RESOLUTION|>--- conflicted
+++ resolved
@@ -15,14 +15,7 @@
 
 # Lint as: python3
 """Tests for tensorflow_datasets.text.cnn_dailymail."""
-<<<<<<< HEAD
 
-from __future__ import absolute_import
-from __future__ import division
-from __future__ import print_function
-
-=======
->>>>>>> 6a5154f7
 import tempfile
 
 from tensorflow_datasets import testing
